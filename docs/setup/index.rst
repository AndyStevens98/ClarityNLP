--- conflicted
+++ resolved
@@ -20,26 +20,25 @@
 
    production-docker
    
+Bare Bones Setup
+----------------
+
+.. toctree::
+   :maxdepth: 3
+
+   bare-bones-setup
+   
    
 Accessing ClarityNLP Securely
 -----------------------------
 The following section is useful if you need to interact directly with the ClarityNLP API via a HTTP client or a third-party app.
 
-<<<<<<< HEAD
-Bare Bones Setup
-----------------
-
-.. toctree::
-   :maxdepth: 3
-=======
 .. toctree::
    :maxdepth: 2
 
    retrieve-access-token
    add-third-party-app
->>>>>>> 29f316cf
-
-   bare-bones-setup
+   
 
 Data Ingestion
 --------------
