--- conflicted
+++ resolved
@@ -8,22 +8,15 @@
 Setup
 =====
 
-<<<<<<< HEAD
 The instructions below will guide you through the ClarityNLP setup and
 installation process. There are several installation options for you to choose
 from:
-=======
-Local Setup
------------
-
->>>>>>> 1f797a5a
 
 1. **Local Machine Setup with Docker**
 
    Choose this option if you want ClarityNLP on your laptop or desktop, and you
    want everything to be configured for you.
 
-<<<<<<< HEAD
    |br|
 
 2. **Local Machine Setup without Docker**
@@ -36,47 +29,27 @@
 3. **Server Setup**
 
    Choose this option if you want ClarityNLP deployed on a network-accessible
-   server. This is a Docker-based installation with OAuth2 security, Traefik, 
+   server. This is a Docker-based installation with OAuth2 security, Traefik,
    and Let's Encrypt.
 
 
 Local Machine Setup
 -------------------
-=======
-Production Setup
-----------------
-
->>>>>>> 1f797a5a
 
 .. toctree::
    :maxdepth: 2
 
-<<<<<<< HEAD
    local-docker
    local-no-docker
 
 
 Server Setup
 ------------
-=======
-   production-docker
-
-
-Accessing ClarityNLP Securely
------------------------------
-The following section is useful if you need to interact directly with the ClarityNLP API via a HTTP client or a third-party app.
->>>>>>> 1f797a5a
 
 .. toctree::
    :maxdepth: 2
 
-<<<<<<< HEAD
    server_setup
-=======
-   retrieve-access-token
-   add-third-party-app
-
->>>>>>> 1f797a5a
 
 
 .. _document_ingestion_index:
