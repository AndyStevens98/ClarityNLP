#!/usr/bin/env python3
"""
Module used to process JSON results from the FHIR CQL Engine. The CQL Engine
project can be found here:

    https://github.com/gt-health/cql_execution_service
"""

import re
import os
import sys
import json
import base64
import argparse
from collections import namedtuple
from datetime import datetime, timezone, timedelta, time

if __name__ == '__main__':
    # modify path for local testing
    cur_dir = sys.path[0]
    nlp_dir, tail = os.path.split(cur_dir)
    sys.path.append(nlp_dir)
    sys.path.append(os.path.join(nlp_dir, 'algorithms', 'finder'))
    import time_finder
    from flatten import flatten
else:
    from data_access.flatten import flatten
    from algorithms.finder import time_finder

from claritynlp_logging import log, ERROR, DEBUG

# exported for result display
KEY_NAME          = 'name'
KEY_VALUE_NAME    = 'value_name'
KEY_VALUE         = 'value'
KEY_UNITS         = 'unit'
KEY_DATE_TIME     = 'date_time'
KEY_END_DATE_TIME = 'end_date_time'
KEY_CQL_FEATURE   = 'cql_feature'

_VERSION_MAJOR = 0
<<<<<<< HEAD
_VERSION_MINOR = 14
=======
_VERSION_MINOR = 12
>>>>>>> c3aac932
_MODULE_NAME   = 'cql_result_parser.py'

# set to True to enable debug output
_TRACE = False

# regex used to recognize components of datetime strings
_str_datetime = r'\A(?P<year>\d\d\d\d)-(?P<month>\d\d)-(?P<day>\d\d)' \
    r'(T(?P<time>\d\d:\d\d:\d\d[-+\.Z\d:]*))?\Z'
_regex_datetime = re.compile(_str_datetime)

_regex_coding = re.compile(r'\Acode_coding_(?P<num>\d)_')

_KEY_END         = 'end'
_KEY_START       = 'start'
_KEY_SUBJECT     = 'subject'
_KEY_PATIENT_REF = 'patient_reference'
_KEY_SUBJECT_REF = 'subject_reference'
_KEY_EDT         = 'effectiveDateTime'
_KEY_EP_START    = 'effectivePeriod_start'
_KEY_EP_END      = 'effectivePeriod_end'
_KEY_RESULT      = 'result'

_STR_RESOURCE_TYPE = 'resourceType'
_CHAR_FWDSLASH = '/'


###############################################################################
def enable_debug():

    global _TRACE
    _TRACE = True


###############################################################################
def _dump_dict(dict_obj, msg=None):
    """
    Print the key-value pairs for the given dict to stdout.
    """

    assert dict == type(dict_obj)

    if msg is not None:
        log(msg)
    for k,v in dict_obj.items():
        if k.endswith('div'):
            log('\t{0} => {1}...'.format(k, v[:16]))
        else:
            log('\t{0} => {1}'.format(k, v))


###############################################################################
def _convert_datetimes(flattened_obj):
    """
    Convert FHIR datetimes to python datetime objects. The input is a flattened
    JSON representation of a FHIR resource.
    """

    assert dict == type(flattened_obj)

    for k,v in flattened_obj.items():
        if str == type(v):
            match = _regex_datetime.match(v)
            if match:
                year  = int(match.group('year'))
                month = int(match.group('month'))
                day   = int(match.group('day'))
                time_str = match.group('time')

                if time_str is None:
                    datetime_obj = datetime(
                        year  = year,
                        month = month,
                        day   = day
                    )
                else:
                    json_time = time_finder.run(time_str)
                    time_list = json.loads(json_time)
                    assert 1 == len(time_list)
                    the_time = time_list[0]
                    time_obj = time_finder.TimeValue(**the_time)

                    us = 0
                    if time_obj.fractional_seconds is not None:
                        # convert to int and keep us resolution
                        frac_seconds = int(time_obj.fractional_seconds)
                        us = frac_seconds % 999999

                    # get correct sign for UTC offset
                    mult = 1
                    if time_obj.gmt_delta_sign is not None:
                        if '-' == time_obj.gmt_delta_sign:
                            mult = -1
                    delta_hours = 0
                    if time_obj.gmt_delta_hours is not None:
                        delta_hours = mult * time_obj.gmt_delta_hours
                    delta_min = 0
                    if time_obj.gmt_delta_minutes is not None:
                        delta_min   = time_obj.gmt_delta_minutes
                    offset = timedelta(
                        hours=delta_hours,
                        minutes = delta_min
                    )

                    datetime_obj = datetime(
                        year        = year,
                        month       = month,
                        day         = day,
                        hour        = time_obj.hours,
                        minute      = time_obj.minutes,
                        second      = time_obj.seconds,
                        microsecond = us,
                        tzinfo      = timezone(offset=offset)
                    )

                flattened_obj[k] = datetime_obj

    return flattened_obj


###############################################################################
def _set_list_length(obj, prefix_str):
    """
    Determine the length of a flattened list whose element keys share the
    given prefix string. Add a new key of the form 'len_' + prefix_str that
    contains this length.
    """

    str_search = r'\A' + prefix_str + r'_(?P<num>\d+)_?'

    max_num = None
    for k,v in obj.items():
        match = re.match(str_search, k)
        if match:
            num = int(match.group('num'))
            if max_num is None:
                max_num = 0
            if num > max_num:
                max_num = num

    if max_num is None:
        return 0
    else:
        length = max_num + 1
        obj['len_' + prefix_str] = length
        return length


###############################################################################
def _base_init(obj):
    """
    Initialize list lengths in the base resource objects.
    """

    identifier_count = _set_list_length(obj, 'identifier')
    for i in range(identifier_count):
        key_name = 'identifier_{0}_type_coding'.format(i)
        _set_list_length(obj, key_name)

    for field in ['extension', 'modifierExtension']:
        count = _set_list_length(obj, field)
        for i in range(count):
            key_name = '{0}_{1}_valueCodeableConcept_coding'.format(field, i)
            _set_list_length(obj, key_name)
            key_name = '{0}_{1}_valueTiming_event'.format(field, i)
            _set_list_length(obj, key_name)
            key_name = '{0}_{1}_valueTiming_code_coding'.format(field, i)
            _set_list_length(obj, key_name)
            key_name = '{0}_{1}_valueAddress_line'.format(field, i)
            _set_list_length(obj, key_name)
            for hn_field in ['family', 'given', 'prefix', 'suffix']:
                key_name = '{0}_{1}_valueHumanName_{2}'.format(field, i, hn_field)
                _set_list_length(obj, key_name)
            key_name = '{0}_{1}_valueSignature_type_coding'.format(field, i)
            _set_list_length(obj, key_name)
            # set lengths of inner extension lists
            key_name = '{0}_{1}_extension'.format(field, i)
            _set_list_length(obj, key_name)


###############################################################################
def _contained_med_resource_init(obj):
    """
    Process a flattened FHIR Medication resource, which appears only as a
    contained resource inside other FHIR resources.
    """

    contained_count = _set_list_length(obj, 'contained')
    for i in range(contained_count):
        for field in [
                'code_coding', 'product_form', 'product_ingredient',
                'product_batch', 'package_container_coding',
                'package_content']:
            key_name = 'contained_{0}_{1}'.format(i, field)
            _set_list_length(obj, key_name)

    # DSTU3
    for i in range(contained_count):
        for field in ['form_coding', 'package_batch', 'image']:
            key_name = 'contained_{0}_{1}'.format(i, field)
            _set_list_length(obj, key_name)

        key_name = 'contained_{0}_ingredient'.format(i)
        ingredient_count = _set_list_length(obj, key_name)
        for j in range(ingredient_count):
            key2_name = '{0}_{1}_itemCodeableConcept_coding'.format(key_name, j)
            len_k = _set_list_length(obj, key2_name)
        key_name = 'contained_{0}_package_container_coding'.format(i)
        _set_list_length(obj, key_name)
        key_name = 'contained_{0}_package_content'.format(i)
        len_j = _set_list_length(obj, key_name)
        for j in range(len_j):
            key2_name = '{0}_{1}_coding'.format(key_name, j)
            _set_list_length(obj, key2_name)


###############################################################################
def _set_dosage_fields(obj, dosage_field_name):
    """
    Set list lengths for a FHIR DSTU3 Dosage embedded resource.
    """

    dosage_count = _set_list_length(obj, dosage_field_name)
    for i in range(dosage_count):
        key_name = '{0}_{1}_additionalInstruction'.format(dosage_field_name, i)
        count_j = _set_list_length(obj, key_name)
        for j in range(count_j):
            key2_name = '{0}_{1}_coding'.format(key_name, j)
            _set_list_length(obj, key2_name)
        for field in ['site', 'route', 'method']:
            key_name = '{0}_{1}_{2}_coding'.format(dosage_field_name, i, field)
            _set_list_length(obj, key_name)


###############################################################################
def _process_datetime(obj):
    """
    Process a FHIR datetime resource.
    """

    _KEY_RESULT = 'result'

    assert dict == type(obj)

    # flatten the JSON and convert the timestring
    flattened_dt = flatten(obj)
    flattened_dt = _convert_datetimes(flattened_dt)

    # add 'date_time' field for time sorting
    if _KEY_RESULT in obj:
        dt = obj[_KEY_RESULT]
        flattened_dt[KEY_DATE_TIME] = dt

    if KEY_NAME in flattened_dt:
        flattened_dt[KEY_CQL_FEATURE] = flattened_dt[KEY_NAME]

    if _TRACE:
        _dump_dict(flattened_dt, 'Flattened dateTime resource: ')

    return flattened_dt


###############################################################################
def _process_string(obj):
    """
    Process a FHIR string resource.
    """

    assert dict == type(obj)

    # flatten the JSON
    flattened_string = flatten(obj)

    if KEY_NAME in flattened_string:
        flattened_string[KEY_CQL_FEATURE] = flattened_string[KEY_NAME]

    if _TRACE:
        _dump_dict(flattened_string, 'Flattened string resource: ')

    return flattened_string


###############################################################################
def _process_list(obj):
    """
    Process a FHIR List resource.
    """

    if _TRACE:
        log('cql_result_parser: Processing list resource')

    KEY_TUPLE = 'Tuple'

    assert dict == type(obj)
    flattened_list = flatten(obj)

    if _KEY_RESULT in flattened_list:
        # extract the bracketed tuples and create sequentially-numbered keys
        # if present, these will be in the 'result' value string
        s = flattened_list[_KEY_RESULT]
        len_s = len(s)

        # list of [start, end) pairs for Tuple brackets
        brackets = []
        pos = 0
        while (pos < len_s):
            pos = s.find(KEY_TUPLE, pos)
            if -1 == pos:
                # no more tuples
                break
            else:
                # found another Tuple, find '{' and '}' brackets
                start = None
                end   = None
                for j in range(pos+5, len_s):
                    if '{' == s[j]:
                        start = j
                    elif '}' == s[j]:
                        end = j
                        break
                assert start is not None
                assert end is not None
                brackets.append( (start, end))
                pos = j+1

        tuple_index = 0
        for start,end in brackets:
            tuple_string = s[start:end+1]
            key = 'tuple_{0}'.format(tuple_index)
            flattened_list[key] = tuple_string
            tuple_index += 1

        # remove the 'result' key from the flattened list
        del flattened_list[_KEY_RESULT]

        # add a 'len_tuple' key, indicating the number of tuples
        flattened_list['len_tuple'] = int(tuple_index)

    if KEY_NAME in flattened_list:
        flattened_list[KEY_CQL_FEATURE] = flattened_list[KEY_NAME]

    if _TRACE:
        _dump_dict(flattened_list, 'Flattened list resource: ')

    return flattened_list


###############################################################################
def _process_observation(obj):
    """
    Process a flattened FHIR 'Observation' resource.
    """

    assert dict == type(obj)

    if _TRACE:
        _dump_dict(obj, '[BEFORE]: Flattened Observation: ')

    # add 'date_time' field for time sorting
    if _KEY_EDT in obj:
        edt = obj[_KEY_EDT]
        obj[KEY_DATE_TIME] = edt
    if _KEY_EP_START in obj:
        start = obj[_KEY_EP_START]
        obj[KEY_DATE_TIME] = start
    if _KEY_EP_END in obj:
        end = obj[_KEY_EP_END]
        obj[KEY_END_DATE_TIME] = end

    _base_init(obj)
    _set_list_length(obj, 'category_coding')
    _set_list_length(obj, 'code_coding')
    _set_list_length(obj, 'performer')
    _set_list_length(obj, 'valueCodeableConcept_coding')
    _set_list_length(obj, 'dataAbsentReason_coding')
    _set_list_length(obj, 'interpretation_coding')
    _set_list_length(obj, 'bodySite_coding')
    _set_list_length(obj, 'method_coding')
    rr_count = _set_list_length(obj, 'referenceRange')
    for i in range(rr_count):
        key = 'referenceRange_{0}_meaning_coding'.format(i)
        _set_list_length(obj, key)
    component_count = _set_list_length(obj, 'component')
    for i in range(component_count):
        for field in ['code_coding',
                      'valueCodeableConcept_coding',
                      'dataAbsentReason_coding',
                      'referenceRange']:
            key = 'component_{0}_{1}'.format(i, field)
            _set_list_length(obj, key)

    # DSTU3
    # could have a contained Patient resource - TBD
    _set_list_length(obj, 'basedOn')
    category_count = _set_list_length(obj, 'category')
    for i in range(category_count):
        key_name = 'category_{0}_coding'.format(i)
        _set_list_length(obj, key_name)
    for i in range(rr_count):
        key_name = 'referenceRange_{0}_appliesTo'.format(i)
        applies_to_count = _set_list_length(obj, key)
        for j in range(applies_to_count):
            key2_name = '{0}_{1}_coding'.format(key_name, j)
            _set_list_length(obj, key2_name)
    for i in range(component_count):
        key_name = 'component_{0}_interpretation_coding'.format(i)
        _set_list_length(obj, key_name)

    # set value and units for result display
    KEY_VQ    = 'valueQuantity_value'
    KEY_VU    = 'valueQuantity_unit'
    KEY_VS    = 'valueString'
    KEY_DISP  = 'code_text'
    KEY_DISP2 = 'code_coding_0_display'
    if KEY_VQ in obj:
        obj[KEY_VALUE] = obj[KEY_VQ]
    if KEY_VU in obj:
        obj[KEY_UNITS] = obj[KEY_VU]

    if KEY_VS in obj:
        obj[KEY_VALUE] = obj[KEY_VS]

    if KEY_DISP in obj:
        obj[KEY_VALUE_NAME] = obj[KEY_DISP]
    elif KEY_DISP2 in obj:
        obj[KEY_VALUE_NAME] = obj[KEY_DISP2]

    # set patient id
    if _KEY_SUBJECT_REF in obj:
        subject_ref = obj[_KEY_SUBJECT_REF]
        if _CHAR_FWDSLASH in subject_ref:
            resource_type, patient_id = subject_ref.split(_CHAR_FWDSLASH)
        else:
            resource_type = subject_ref
            patient_id = None
        obj[_KEY_SUBJECT] = patient_id

    if _TRACE:
        _dump_dict(obj, '[AFTER] Flattened Observation: ')

    return obj


###############################################################################
def _process_medication_administration(obj):
    """
    Process a flattened FHIR 'MedicationAdministration' resource.
    """

    assert dict == type(obj)

    if _TRACE:
        _dump_dict(obj, '[BEFORE]: Flattened MedicationAdministration: ')

    # add fields for time sorting (DSTU2)
    KEY_EDT = 'effectiveTimeDateTime'
    KEY_EP_START = 'effectiveTimePeriod_start'
    KEY_EP_END   = 'effectiveTimePeriod_end'
    if KEY_EDT in obj:
        edt = obj[KEY_EDT]
        obj[KEY_DATE_TIME] = edt
    if KEY_EP_START in obj:
        start = obj[KEY_EP_START]
        obj[KEY_DATE_TIME] = start
    if KEY_EP_END in obj:
        end = obj[KEY_EP_END]
        obj[KEY_END_DATE_TIME] = end

    # STU3
    if _KEY_EDT in obj:
        edt = obj[_KEY_EDT]
        obj[KEY_DATE_TIME] = edt
    if _KEY_EP_START in obj:
        start = obj[_KEY_EP_START]
        obj[KEY_DATE_TIME] = start
    if _KEY_EP_END in obj:
        end = obj[_KEY_EP_END]
        obj[KEY_END_DATE_TIME] = end

    _base_init(obj)
    _contained_med_resource_init(obj)

    reason_count = _set_list_length(obj, 'reasonNotGiven')
    for i in range(reason_count):
        key = 'reasonNotGiven_{0}_coding'
        _set_list_length(obj, key)
    reason_count = _set_list_length(obj, 'reasonGiven')
    for i in range(reason_count):
        key = 'reasonGiven_{0}_coding'
        _set_list_length(obj, key)
    _set_list_length(obj, 'medicationCodeableConcept_coding')
    _set_list_length(obj, 'device')
    _set_list_length(obj, 'dosage_siteCodeableConcept_coding')
    _set_list_length(obj, 'dosage_route_coding')
    _set_list_length(obj, 'dosage_method_coding')

    # DSTU3
    _set_list_length(obj, 'definition')
    _set_list_length(obj, 'partOf')
    _set_list_length(obj, 'category_coding')
    _set_list_length(obj, 'supportingInformation')
    _set_list_length(obj, 'performer')
    reason_count = _set_list_length(obj, 'reasonCode')
    for i in range(reason_count):
        key_name = 'reasonCode_{0}_coding'.format(i)
        _set_list_length(obj, key_name)
    _set_list_length(obj, 'reasonReference')
    _set_list_length(obj, 'note')
    _set_list_length(obj, 'eventHistory')

    # set data for result display
    KEY_DISP = 'medicationCodeableConcept_coding_0_display'
    if KEY_DISP in obj:
        obj[KEY_VALUE_NAME] = obj[KEY_DISP]
    else:
        KEY_REF = 'medicationReference_display'
        if KEY_REF in obj:
            obj[KEY_VALUE_NAME] = obj[KEY_REF]

    # set patient id
    if _KEY_PATIENT_REF in obj:
        patient_ref = obj[_KEY_PATIENT_REF]
        if _CHAR_FWDSLASH in patient_ref:
            resource_type, patient_id = patient_ref.split(_CHAR_FWDSLASH)
        else:
            resource_type = patient_ref
            patient_id = None
        obj[_KEY_SUBJECT] = patient_id

    if _TRACE:
        _dump_dict(obj, '[AFTER]: Flattened MedicationAdministration: ')

    return obj


###############################################################################
def _process_medication_request(obj):
    """
    Process a flattened FHIR 'MedicationRequest' resource.
    """

    assert dict == type(obj)

    if _TRACE:
        _dump_dict(obj, '[BEFORE]: Flattened MedicationRequest: ')

    # add fields for time sorting
    KEY_DW = 'authoredOn'
    if KEY_DW in obj:
        dw = obj[KEY_DW]
        obj[KEY_DATE_TIME] = dw

    _base_init(obj)
    _contained_med_resource_init(obj)

    _set_list_length(obj, 'definition')
    _set_list_length(obj, 'basedOn')
    _set_list_length(obj, 'groupIdentifier_type_coding')
    _set_list_length(obj, 'category_coding')
    _set_list_length(obj, 'medicationCodeableConcept_coding')
    _set_list_length(obj, 'supportingInformation')
    rc_count = _set_list_length(obj, 'reasonCode')
    for i in range(rc_count):
        key_name = 'reasonCode_{0}_coding'.format(i)
        _set_list_length(obj, key_name)
    _set_list_length(obj, 'reasonReference')
    _set_list_length(obj, 'note')
    _set_dosage_fields(obj, 'dosageInstruction')
    _set_list_length(obj, 'detectedIssue')
    _set_list_length(obj, 'eventHistory')

    # set data for result display
    KEY_DISP = 'medicationCodeableConcept_coding_0_display'
    if KEY_DISP in obj:
        obj[KEY_VALUE_NAME] = obj[KEY_DISP]
    else:
        KEY_REF = 'medicationReference_display'
        if KEY_REF in obj:
            obj[KEY_VALUE_NAME] = obj[KEY_REF]

    # set patient id
    if _KEY_PATIENT_REF in obj:
        patient_ref = obj[_KEY_PATIENT_REF]
        if _CHAR_FWDSLASH in patient_ref:
            resource_type, patient_id = patient_ref.split(_CHAR_FWDSLASH)
        else:
            resource_type = patient_ref
            patient_id = None
        obj[_KEY_SUBJECT] = patient_id

    if _TRACE:
        _dump_dict(obj, '[AFTER]: Flattened MedicationRequest: ')

    return obj


###############################################################################
def _process_medication_order(obj):
    """
    Process a flattened FHIR 'MedicationOrder' resource.
    """

    assert dict == type(obj)

    if _TRACE:
        _dump_dict(obj, '[BEFORE]: Flattened MedicationOrder: ')

    # add fields for time sorting
    KEY_DW = 'dateWritten'
    if KEY_DW in obj:
        dw = obj[KEY_DW]
        obj[KEY_DATE_TIME] = dw

    KEY_DE = 'dateEnded'
    if KEY_DE in obj:
        de = obj[KEY_DE]
        obj[KEY_END_DATE_TIME] = de

    _base_init(obj)
    _contained_med_resource_init(obj)

    _set_list_length(obj, 'reasonEnded_coding')
    _set_list_length(obj, 'reasonCodeableConcept_coding')
    _set_list_length(obj, 'medicationCodeableConcept_coding')
    inst_count = _set_list_length(obj, 'dosageInstruction')
    for i in range(inst_count):
        for field in ['additionalInstructions_coding',
                      'timing_code_coding',
                      'asNeededCodeableConcept_coding',
                      'siteCodeableConcept_coding',
                      'route_coding', 'method_coding']:
            key = 'dosageInstruction_{0}_{1}'.format(i, field)
            _set_list_length(obj, key)
    _set_list_length(obj, 'dispenseRequest_medicationCodeableConcept_coding')
    _set_list_length(obj, 'substitution_type_coding')
    _set_list_length(obj, 'substitution_reason_coding')

    # set data for result display
    KEY_DISP = 'medicationCodeableConcept_coding_0_display'
    if KEY_DISP in obj:
        obj[KEY_VALUE_NAME] = obj[KEY_DISP]
    else:
        KEY_REF = 'medicationReference_display'
        if KEY_REF in obj:
            obj[KEY_VALUE_NAME] = obj[KEY_REF]

    # set patient id
    if _KEY_PATIENT_REF in obj:
        patient_ref = obj[_KEY_PATIENT_REF]
        if _CHAR_FWDSLASH in patient_ref:
            resource_type, patient_id = patient_ref.split(_CHAR_FWDSLASH)
        else:
            resource_type = patient_ref
            patient_id = None
        obj[_KEY_SUBJECT] = patient_id

    if _TRACE:
        _dump_dict(obj, '[AFTER]: Flattened MedicationOrder: ')

    return obj


###############################################################################
def _process_medication_statement(obj):
    """
    Process a flattened FHIR 'MedicationStatement' resource.
    """

    assert dict == type(obj)

    if _TRACE:
        _dump_dict(obj, '[BEFORE]: Flattened Medication Statement: ')

    # add fields for time sorting
    KEY_DA = 'dateAsserted'
    if KEY_DA in obj:
        da = obj[KEY_DA]
        obj[KEY_DATE_TIME] = da

    _base_init(obj)
    _contained_med_resource_init(obj)

    reason_count = _set_list_length(obj, 'reasonNotTaken')
    for i in range(reason_count):
        key = 'reason_{0}_coding'
        _set_list_length(obj, key)
    _set_list_length(obj, 'reasonForUseCodeableConcept_coding')
    _set_list_length(obj, 'supportingInformation')
    _set_list_length(obj, 'medicationCodeableConcept_coding')
    dosage_count = _set_list_length(obj, 'dosage')
    for i in range(dosage_count):
        for field in ['asNeededCodeableConcept_coding',
                      'siteCodeableConcept_coding',
                      'route_coding', 'method_coding']:
            key = 'dosage_{0}_{1}'.format(i, field)
            _set_list_length(obj, key)

    # DSTU3 only
    _set_list_length(obj, 'basedOn')
    _set_list_length(obj, 'partOf')
    category_count = _set_list_length(obj, 'category')
    for i in range(category_count):
        key_name = 'category_{0}_coding'.format(i)
        _set_list_length(obj, key_name)
    _set_list_length(obj, 'derivedFrom')
    reason_code_count = _set_list_length(obj, 'reasonCode')
    for i in range(reason_code_count):
        key_name = 'reasonCode_{0}_coding'.format(i)
        _set_list_length(obj, key_name)
    reason_ref_count = _set_list_length(obj, 'reasonReference')
    _set_list_length(obj, 'note')
    for i in range(dosage_count):
        key_name = 'dosage_{0}_additionalInstruction'.format(i)
        count_j = _set_list_length(obj, key_name)
        for j in range(count_j):
            key2_name = '{0}_{1}_coding'.format(key_name, j)
            _set_list_length(obj, key2_name)
        key_name = 'site_{0}_coding'.format(i)
        _set_list_length(obj, key_name)

    # set data for result display
    KEY_DISP = 'medicationCodeableConcept_coding_0_display'
    if KEY_DISP in obj:
        obj[KEY_VALUE_NAME] = obj[KEY_DISP]
    else:
        KEY_REF = 'medicationReference_display'
        if KEY_REF in obj:
            obj[KEY_VALUE_NAME] = obj[KEY_REF]

    # set patient id
    if _KEY_PATIENT_REF in obj:
        patient_ref = obj[_KEY_PATIENT_REF]
        if _CHAR_FWDSLASH in patient_ref:
            resource_type, patient_id = patient_ref.split(_CHAR_FWDSLASH)
        else:
            resource_type = patient_ref
            patient_id = None
        obj[_KEY_SUBJECT] = patient_id

    if _TRACE:
        _dump_dict(obj, '[AFTER]: Flattened Medication Statement: ')

    return obj


###############################################################################
def _process_condition(obj):
    """
    Process a flattened FHIR 'Condition' resource.
    """

    assert dict == type(obj)

    if _TRACE:
        _dump_dict(obj, '[BEFORE]: Flattened Condition: ')

    KEY_ODT      = 'onsetDateTime'
    KEY_OP_START = 'onsetPeriod_start'
    KEY_ADT      = 'abatementDateTime'
    KEY_AP_END   = 'abatementPeriod_end'

    # add fields for time sorting
    if KEY_ODT in obj:
        odt = obj[KEY_ODT]
        obj[KEY_DATE_TIME] = odt
    if KEY_ADT in obj:
        adt = obj[KEY_ADT]
        obj[KEY_END_DATE_TIME] = adt

    if KEY_OP_START in obj:
        start = obj[KEY_OP_START]
        obj[KEY_DATE_TIME] = start
    if KEY_AP_END in obj:
        end = obj[KEY_AP_END]
        obj[KEY_END_DATE_TIME] = end

    _base_init(obj)
    _set_list_length(obj, 'code_coding')
    _set_list_length(obj, 'category_coding')
    _set_list_length(obj, 'severity_coding')
    _set_list_length(obj, 'stage_assessment')
    evidence_len = _set_list_length(obj, 'evidence')
    for i in range(evidence_len):
        for field in ['code_coding', 'detail']:
            key = 'evidence_{0}_{1}'.format(i, field)
            _set_list_length(obj, key)
    site_count = _set_list_length(obj, 'bodySite')
    for i in range(site_count):
        key_name = 'bodySite_{0}_coding'.format(i)
        _set_list_length(obj, key_name)

    # DSTU3 only
    category_count = _set_list_length(obj, 'category')
    for i in range(category_count):
        key_name = 'category_{0}_coding'.format(i)
        _set_list_length(obj, key_name)
    for i in range(evidence_len):
        key_name = 'evidence_{0}_code'.format(i)
        code_len = _set_list_length(obj, key_name)
        for j in range(code_len):
            key2_name = '{0}_{1}_coding'.format(key_name, j)
            coding_len = _set_list_length(obj, key2_name)
            for k in range(coding_len):
                key3_name = '{0}_{1}_coding'.format(key2_name, k)
                _set_list_length(obj, key3_name)
    note_count = _set_list_length(obj, 'note')

    # set data for result display
    KEY_DISP = 'code_coding_0_display'
    if KEY_DISP in obj:
        obj[KEY_VALUE_NAME] = obj[KEY_DISP]

    # set patient id
    if _KEY_PATIENT_REF in obj:
        patient_ref = obj[_KEY_PATIENT_REF]
        if _CHAR_FWDSLASH in patient_ref:
            resource_type, patient_id = patient_ref.split(_CHAR_FWDSLASH)
        else:
            resource_type = patient_ref
            patient_id = None
        obj[_KEY_SUBJECT] = patient_id

    if _TRACE:
        _dump_dict(obj, '[AFTER]: Flattened Condition: ')

    return obj


###############################################################################
def _process_encounter(obj):
    """
    Process a FHIR 'Ecounter resource.
    """

    assert dict == type(obj)

    if _TRACE:
        _dump_dict(obj, '[BEFORE]: Flattened Encounter: ')

    # add fields for time sorting

    KEY_PS = 'period_start'
    KEY_PE = 'period_end'
    if KEY_PS in obj:
        start = obj[KEY_PS]
        obj[KEY_DATE_TIME] = start
    if KEY_PE in obj:
        end = obj[KEY_PE]
        obj[KEY_END_DATE_TIME] = end

    _base_init(obj)
    _set_list_length(obj, 'statusHistory')
    count = _set_list_length(obj, 'type')
    for i in range(count):
        key_name = 'type_{0}_coding'.format(i)
        _set_list_length(obj, key_name)

    _set_list_length(obj, 'episodeOfCare')
    _set_list_length(obj, 'incomingReferral')
    participant_count = _set_list_length(obj, 'participant')
    for i in range(participant_count):
        key_name = 'participant_{0}_type'.format(i)
        type_count = _set_list_length(obj, key_name)
        for j in range(type_count):
            key2_name = '{0}_{1}_{2}'.format(key_name, j, 'coding')
            _set_list_length(obj, key2_name)
    _set_list_length(obj, 'priority_coding')
    reason_count = _set_list_length(obj, 'reason')
    for i in range(reason_count):
        key_name = 'reason_{0}_coding'.format(i)
        _set_list_length(obj, key_name)
    _set_list_length(obj, 'indication')
    _set_list_length(obj, 'hospitalization_admitSource_coding')
    _set_list_length(obj, 'hospitalization_admittingDiagnosis')
    _set_list_length(obj, 'hospitalization_reAdmission_coding')
    hdp_count = _set_list_length(obj, 'hospitalization_dietPreference')
    for i in range(hdp_count):
        key_name = 'hospitalization_dietPreference_{0}_coding'.format(i)
        _set_list_length(obj, key_name)
    sc_count = _set_list_length(obj, 'hospitalization_specialCourtesy')
    for i in range(sc_count):
        key_name = 'hospitalization_specialCourtesy_{0}_coding'.format(i)
        _set_list_length(obj, key_name)
    sa_count = _set_list_length(obj, 'hospitalization_specialArrangement')
    for i in range(sa_count):
        key_name = 'hospitalization_specialArrangement_{0}_coding'.format(i)
        _set_list_length(obj, key_name)
    _set_list_length(obj, 'hospitalization_dischargeDiagnosis')
    coding_count = _set_list_length(obj, 'hospitalization_dischargeDisposition_coding')
    _set_list_length(obj, 'location')

    _set_list_length(obj, 'classHistory')
    _set_list_length(obj, 'account')
    count = _set_list_length(obj, 'diagnosis')
    for i in range(count):
        key_name = 'diagnosis_{0}_role_coding'.format(i)
        _set_list_length(obj, key_name)

    if _TRACE:
        _dump_dict(obj, '[AFTER]: Flattened Encounter: ')

    return obj


###############################################################################
def _process_procedure(obj):
    """
    Process a flattened FHIR 'Procedure' resource.
    """

    assert dict == type(obj)

    if _TRACE:
        _dump_dict(obj, '[BEFORE]: Flattened Procedure: ')

    # add fields for time sorting
    KEY_PDT = 'performedDateTime'
    KEY_PP_START = 'performedPeriod_start'
    KEY_PP_END   = 'performedPeriod_end'
    if KEY_PDT in obj:
        # only a single timestamp
        pdt = obj[KEY_PDT]
        obj[KEY_DATE_TIME] = pdt
    if KEY_PP_START in obj:
        start = obj[KEY_PP_START]
        obj[KEY_DATE_TIME] = start
    if KEY_PP_END in obj:
        end = obj[KEY_PP_END]
        obj[KEY_END_DATE_TIME] = end

    _base_init(obj)
    _contained_med_resource_init(obj)

    _set_list_length(obj, 'category_coding')
    _set_list_length(obj, 'code_coding')
    _set_list_length(obj, 'reasonNotPerformed_coding')
    site_count = _set_list_length(obj, 'bodySite')
    for i in range(site_count):
        key_name = 'bodySite_{0}_coding'.format(i)
        _set_list_length(obj, key_name)
    _set_list_length(obj, 'reasonCodeableConcept_coding')
    performer_count = _set_list_length(obj, 'performer')
    for i in range(performer_count):
        key_name = 'performer_{0}_role_coding'.format(i)
        _set_list_length(obj, key_name)
    _set_list_length(obj, 'outcome_coding')
    _set_list_length(obj, 'report')
    complication_count = _set_list_length(obj, 'complication')
    for i in range(complication_count):
        key_name = 'complication_{0}_coding'.format(i)
        _set_list_length(obj, key_name)
    followup_count = _set_list_length(obj, 'followUp')
    for i in range(followup_count):
        key_name = 'followUp_{0}_coding'.format(i)
        _set_list_length(obj, key_name)
    _set_list_length(obj, 'notes')
    device_count = _set_list_length(obj, 'focalDevice')
    for i in range(device_count):
        key_name = 'focalDevice_{0}_action_coding'.format(i)
        _set_list_length(obj, key_name)
    _set_list_length(obj, 'used')

    # DSTU3 only
    _set_list_length(obj, 'definition')
    _set_list_length(obj, 'basedOn')
    _set_list_length(obj, 'partOf')
    _set_list_length(obj, 'reasonNotDone_coding')
    reason_count = _set_list_length(obj, 'reasonCode')
    for i in range(reason_count):
        key_name = 'reasonCode_{0}_coding'.format(i)
        _set_list_length(obj, key_name)
    _set_list_length(obj, 'reasonReference')
    _set_list_length(obj, 'complicationDetail')
    _set_list_length(obj, 'note')
    used_code_count = _set_list_length(obj, 'usedCode')
    for i in range(used_code_count):
        key_name = 'usedCode_{0}_coding'.format(i)
        _set_list_length(obj, key_name)

    # set data for result display
    KEY_DISP = 'code_coding_0_display'
    if KEY_DISP in obj:
        obj[KEY_VALUE_NAME] = obj[KEY_DISP]

    # set patient ID
    if _KEY_SUBJECT_REF in obj:
        subject_ref = obj[_KEY_SUBJECT_REF]
        if _CHAR_FWDSLASH in subject_ref:
            resource_type, patient_id = subject_ref.split(_CHAR_FWDSLASH)
        else:
            resource_type = subject_ref
            patient_id = None
        obj[_KEY_SUBJECT] = patient_id

    if _TRACE:
        _dump_dict(obj, '[AFTER]: Flattened Procedure: ')

    return obj


###############################################################################
def _process_patient(name, obj):
    """
    Process a FHIR 'Patient' resource.
    """

    obj_type = type(obj)
    if str == obj_type:

        # not flattened yet
        try:
            obj = json.loads(obj)
        except json.decoder.JSONDecoderError as e:
            log('\t{0}: String conversion (patient) failed with error: "{1}"'.
                  format(_MODULE_NAME, e))
            return result

        # the type instantiated from the string should be a dict
        obj_type = type(obj)

    assert dict == obj_type

    flattened_patient = flatten(obj)
    flattened_patient = _convert_datetimes(flattened_patient)

    if _TRACE:
        _dump_dict(flattened_patient, '[BEFORE] Flattened Patient resource: ')

    _base_init(flattened_patient)

    name_count = _set_list_length(flattened_patient, 'name')
    for i in range(name_count):
        for field in ['family', 'given', 'prefix', 'suffix']:
            key_name = 'name_{0}_{1}'.format(i, field)
            count = _set_list_length(flattened_patient, key_name)
            for j in range(count):
                key = '{0}_{1}'.format(key_name, j)
                _set_list_length(flattened_patient, key)

    _set_list_length(flattened_patient, 'telecom')
    addr_count = _set_list_length(flattened_patient, 'address')
    for i in range(addr_count):
        key_name = 'address_{0}_line'.format(i)
        _set_list_length(flattened_patient, key_name)

    _set_list_length(flattened_patient, 'maritalStatus_coding')

    contact_count = _set_list_length(flattened_patient, 'contact')
    for i in range(contact_count):
        for field in ['relationship', 'telecom']:
            key_name = 'contact_{0}_{1}'.format(i, field)
            count = _set_list_length(flattened_patient, key_name)
            for j in range(count):
                key = '{0}_{1}_coding'.format(key_name, j)
                _set_list_length(flattened_patient, key)

    _set_list_length(flattened_patient, 'animal_species_coding')
    _set_list_length(flattened_patient, 'animal_breed_coding')
    _set_list_length(flattened_patient, 'animal_genderStatus_coding')

    comm_count = _set_list_length(flattened_patient, 'communication')
    for i in range(comm_count):
        key_name = 'communication_{0}_language_coding'.format(i)
        _set_list_length(flattened_patient, key_name)

    # DSTU2 uses 'careProvider'; DSTU3 uses 'generalPractitioner'
    _set_list_length(flattened_patient, 'careProvider')
    _set_list_length(flattened_patient, 'generalPractitioner')

    _set_list_length(flattened_patient, 'link')

    # set data for result display
    # family = ''
    # if 'name_0_family' in flattened_patient:
    #     family = flattened_patient['name_0_family']
    # elif 'name_0_family_0' in flattened_patient:
    #     family = flattened_patient['name_0_family_0']
    # given = ''
    # if 'name_0_given' in flattened_patient:
    #     given = flattened_patient['name_0_given']
    # elif 'name_0_given_0' in flattened_patient:
    #     given = flattened_patient['name_0_given_0']
    # name = '{0}, {1}'.format(family, given)
    # flattened_patient[KEY_VALUE_NAME] = name

    # add 'cql_feature' key
    flattened_patient[KEY_CQL_FEATURE] = name

    # set 'subject' field to the patient_id
    if 'id' in flattened_patient:
        flattened_patient[_KEY_SUBJECT] = str(flattened_patient['id'])

    if _TRACE:
        _dump_dict(flattened_patient, '[AFTER] Flattened Patient resource: ')

    return flattened_patient


###############################################################################
def _process_resource(obj):
    """
    Flatten and process FHIR resources of the indicated types.
    """

    obj_type = type(obj)
    assert dict == obj_type

    # flatten the JSON, convert time strings to datetimes
    flattened_obj = flatten(obj)
    flattened_obj = _convert_datetimes(flattened_obj)

    # read the resource type and process accordingly
    result = None
    if _STR_RESOURCE_TYPE in flattened_obj:
        rt = obj[_STR_RESOURCE_TYPE]
##        if 'Patient' == rt:
##            result = _process_patient(flattened_obj)
        if 'Encounter' == rt:
            result = _process_encounter(flattened_obj)
        elif 'Observation' == rt:
            result = _process_observation(flattened_obj)
        elif 'Procedure' == rt:
            result = _process_procedure(flattened_obj)
        elif 'Condition' == rt:
            result = _process_condition(flattened_obj)
        elif 'MedicationStatement' == rt:
            result = _process_medication_statement(flattened_obj)
        elif 'MedicationOrder' == rt:
            result = _process_medication_order(flattened_obj)
        elif 'MedicationRequest' == rt:
            result = _process_medication_request(flattened_obj)
        elif 'MedicationAdministration' == rt:
            result = _process_medication_administration(flattened_obj)

        # insert the original FHIR resource as the 'result' field
        result[_KEY_RESULT] = obj

    return result


###############################################################################
def _process_bundle(name, bundle_obj, result_type_str):
    """
    Process a DSTU2 or DSTU3 resource bundle returned from the CQL Engine.
    """

    if _TRACE: log('Decoding BUNDLE resource...')

    # this bundle should be a string representation of a list of dicts
    obj_type = type(bundle_obj)
    assert str == obj_type

    try:
        obj = json.loads(bundle_obj)
    except json.decoder.JSONDecodeError as e:
        log('\t{0}: String conversion (bundle) failed with error: "{1}"'.
              format(_MODULE_NAME, e))
        return []

    # now find out what type of obj was created from the string
    obj_type = type(obj)
    assert list == obj_type

    rts = result_type_str.lower()

    bundled_objs = []
    for elt in obj:
        if rts.endswith('stu2') or rts.endswith('stu3') or rts.endswith('list'):
            result = _process_resource(elt)
        if result is not None:
<<<<<<< HEAD
            # insert the name as a new 'cql_feature' field
            result[KEY_CQL_FEATURE] = name
=======
            # insert the name as the 'cql_feature'
            result['cql_feature'] = name
>>>>>>> c3aac932
            bundled_objs.append(result)

    return bundled_objs


###############################################################################
def decode_top_level_obj(obj):
    """
    Decode the outermost object type returned by the CQL Engine and process
    accordingly.
    """

    KEY_NAME        = 'name'
    KEY_RESULT      = 'result'
    KEY_RESULT_TYPE = 'resultType'
    STR_PATIENT     = 'patient'
    STR_STR         = 'string'
    STR_DT          = 'datetime'
    STR_LIST        = 'list'

    result_obj = None

    obj_type = type(obj)
    if dict == obj_type:
        if _TRACE: log('top_level_obj dict keys: {0}'.format(obj.keys()))

        name = None
        if KEY_NAME in obj:
            name = obj[KEY_NAME]
        if KEY_RESULT_TYPE in obj and KEY_RESULT in obj:
            result_obj = obj[KEY_RESULT]
            result_type_str = obj[KEY_RESULT_TYPE].lower()

            if STR_STR == result_type_str:
                # process original obj if String type
                result_obj = _process_string(obj)
                if _TRACE:
                    log('decoded string resource')
            elif STR_DT == result_type_str:
                # process original obj if dateTime type
                result_obj = _process_datetime(obj)
                if _TRACE:
                    log('decoded dateTime resource')
            elif STR_LIST == result_type_str:
                if '[Tuple' in obj:
                    result_obj = _process_list(obj)
                else:
                    result_obj = _process_bundle(name, str(result_obj).replace("'", '"'), result_type_str)
                if _TRACE:
                    log('decoded list resource')
            elif STR_PATIENT == result_type_str:
                result_obj = _process_patient(name, obj)
                if _TRACE:
                    log('decoded patient resource')
            else:
                # check for DSTU2 or DSTU3 resource bundles
                if result_type_str.endswith('stu2') or \
                   result_type_str.endswith('stu3'):
                    result_obj = _process_bundle(name,
                                                 result_obj,
                                                 result_type_str)
                else:
                    if _TRACE:
                        log('\n*** decode_top_level_object: no decode ***')
                    result_obj = None
    else:
        # not sure what else to expect here
        assert False

    return result_obj


###############################################################################
def _get_version():
    return '{0} {1}.{2}'.format(_MODULE_NAME, _VERSION_MAJOR, _VERSION_MINOR)


###############################################################################
if __name__ == '__main__':

    parser = argparse.ArgumentParser(
        description='Flatten and process FHIR resource examples')

    parser.add_argument('-v', '--version',
                        action='store_true',
                        help='show the version string and exit')
    parser.add_argument('-f', '--filepath',
                        help='path to JSON file containing CQL Engine results')
    parser.add_argument('-d', '--debug',
                        action='store_true',
                        help='print debug info to stdout')

    args = parser.parse_args()

    if 'version' in args and args.version:
        print(_get_version())
        sys.exit(0)

    if 'debug' in args and args.debug:
        enable_debug()

    filepath = None
    if 'filepath' in args and args.filepath:
        filepath = args.filepath
        if not os.path.isfile(filepath):
            print('Unknown file specified: "{0}"'.format(filepath))
            sys.exit(-1)
    else:
        print('Required "--filepath" argument not found.')
        sys.exit(-1)

    with open(filepath, 'rt') as infile:
        json_string = infile.read()
        json_data = json.loads(json_string)

        result = _process_resource(json_data)

        print('RESULT: ')
        if result is not None:
            for k,v in result.items():
                if dict == type(v):
                    print('\t{0}'.format(k))
                    for k2,v2 in v.items():
                        print('\t\t{0} => {1}'.format(k2, v2))
                elif list == type(v):
                    print('\t{0}'.format(k))
                    for index, v2 in enumerate(v):
                        print('\t\t[{0}]:\t{1}'.format(index, v2))
                else:
                    print('\t{0} => {1}'.format(k,v))<|MERGE_RESOLUTION|>--- conflicted
+++ resolved
@@ -39,11 +39,7 @@
 KEY_CQL_FEATURE   = 'cql_feature'
 
 _VERSION_MAJOR = 0
-<<<<<<< HEAD
-_VERSION_MINOR = 14
-=======
 _VERSION_MINOR = 12
->>>>>>> c3aac932
 _MODULE_NAME   = 'cql_result_parser.py'
 
 # set to True to enable debug output
@@ -1213,13 +1209,8 @@
         if rts.endswith('stu2') or rts.endswith('stu3') or rts.endswith('list'):
             result = _process_resource(elt)
         if result is not None:
-<<<<<<< HEAD
-            # insert the name as a new 'cql_feature' field
-            result[KEY_CQL_FEATURE] = name
-=======
             # insert the name as the 'cql_feature'
             result['cql_feature'] = name
->>>>>>> c3aac932
             bundled_objs.append(result)
 
     return bundled_objs
